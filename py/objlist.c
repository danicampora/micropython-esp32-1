--- conflicted
+++ resolved
@@ -235,7 +235,6 @@
     return mp_const_none;
 }
 
-<<<<<<< HEAD
 static mp_obj_t list_reverse(mp_obj_t self_in) {
     assert(MP_OBJ_IS_TYPE(self_in, &list_type));
     mp_obj_list_t *self = self_in;
@@ -250,8 +249,6 @@
     return mp_const_none;
 }
 
-=======
->>>>>>> 8137b004
 static MP_DEFINE_CONST_FUN_OBJ_2(list_append_obj, mp_obj_list_append);
 static MP_DEFINE_CONST_FUN_OBJ_1(list_clear_obj, list_clear);
 static MP_DEFINE_CONST_FUN_OBJ_1(list_copy_obj, list_copy);
@@ -260,10 +257,7 @@
 static MP_DEFINE_CONST_FUN_OBJ_3(list_insert_obj, list_insert);
 static MP_DEFINE_CONST_FUN_OBJ_VAR_BETWEEN(list_pop_obj, 1, 2, list_pop);
 static MP_DEFINE_CONST_FUN_OBJ_2(list_remove_obj, list_remove);
-<<<<<<< HEAD
 static MP_DEFINE_CONST_FUN_OBJ_1(list_reverse_obj, list_reverse);
-=======
->>>>>>> 8137b004
 static MP_DEFINE_CONST_FUN_OBJ_2(list_sort_obj, list_sort);
 
 const mp_obj_type_t list_type = {
@@ -283,10 +277,7 @@
         { "insert", &list_insert_obj },
         { "pop", &list_pop_obj },
         { "remove", &list_remove_obj },
-<<<<<<< HEAD
         { "reverse", &list_reverse_obj },
-=======
->>>>>>> 8137b004
         { "sort", &list_sort_obj },
         { NULL, NULL }, // end-of-list sentinel
     },
